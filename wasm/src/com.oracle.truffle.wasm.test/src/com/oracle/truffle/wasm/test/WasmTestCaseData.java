--- conflicted
+++ resolved
@@ -34,29 +34,16 @@
 import org.graalvm.polyglot.Value;
 
 class WasmTestCaseData {
-<<<<<<< HEAD
-    Consumer<Value> resultValidator;
-    Consumer<String> outputValidator;
-=======
     BiConsumer<Value, String> resultValidator;
->>>>>>> beba1b99
     String expectedErrorMessage;
 
     WasmTestCaseData(BiConsumer<Value, String> resultValidator) {
         this.resultValidator = resultValidator;
-        this.outputValidator = null;
-        this.expectedErrorMessage = null;
-    }
-
-    WasmTestCaseData(Consumer<Value> resultValidator, Consumer<String> outputValidator) {
-        this.resultValidator = resultValidator;
-        this.outputValidator = outputValidator;
         this.expectedErrorMessage = null;
     }
 
     WasmTestCaseData(String expectedErrorMessage) {
         this.resultValidator = null;
-        this.outputValidator = null;
         this.expectedErrorMessage = expectedErrorMessage;
     }
 }