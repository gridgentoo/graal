--- conflicted
+++ resolved
@@ -62,16 +62,13 @@
 import org.graalvm.compiler.nodes.spi.LimitedValueProxy;
 import org.graalvm.compiler.nodes.spi.LoweringProvider;
 import org.graalvm.compiler.nodes.spi.ValueProxy;
-<<<<<<< HEAD
+import org.graalvm.compiler.options.Option;
+import org.graalvm.compiler.options.OptionKey;
+import org.graalvm.compiler.options.OptionType;
 import org.graalvm.compiler.options.OptionValues;
-=======
-import org.graalvm.compiler.options.Option;
-import org.graalvm.compiler.options.OptionType;
-import org.graalvm.compiler.options.OptionValue;
 import org.graalvm.util.CollectionFactory;
 import org.graalvm.util.EconomicSet;
 import org.graalvm.util.Equivalence;
->>>>>>> d9930124
 
 import jdk.vm.ci.code.BailoutException;
 import jdk.vm.ci.code.BytecodePosition;
@@ -85,7 +82,7 @@
 
     public static class Options {
         @Option(help = "Verify that there are no new unused nodes when performing killCFG", type = OptionType.Debug)//
-        public static final OptionValue<Boolean> VerifyKillCFGUnusedNodes = new OptionValue<>(false);
+        public static final OptionKey<Boolean> VerifyKillCFGUnusedNodes = new OptionKey<>(false);
     }
 
     @SuppressWarnings("try")
@@ -94,10 +91,11 @@
             EconomicSet<Node> unusedNodes = null;
             EconomicSet<Node> unsafeNodes = null;
             Graph.NodeEventScope nodeEventScope = null;
-            if (Graph.Options.VerifyGraalGraphEdges.getValue()) {
+            OptionValues options = node.getOptions();
+            if (Graph.Options.VerifyGraalGraphEdges.getValue(options)) {
                 unsafeNodes = collectUnsafeNodes(node.graph());
             }
-            if (GraphUtil.Options.VerifyKillCFGUnusedNodes.getValue()) {
+            if (GraphUtil.Options.VerifyKillCFGUnusedNodes.getValue(options)) {
                 EconomicSet<Node> collectedUnusedNodes = unusedNodes = CollectionFactory.newSet(Equivalence.IDENTITY);
                 nodeEventScope = node.graph().trackNodeEvents(new Graph.NodeEventListener() {
                     @Override
@@ -115,12 +113,12 @@
                     killCFG(n, tool, worklist);
                 }
             }
-            if (Graph.Options.VerifyGraalGraphEdges.getValue()) {
+            if (Graph.Options.VerifyGraalGraphEdges.getValue(options)) {
                 EconomicSet<Node> newUnsafeNodes = collectUnsafeNodes(node.graph());
                 newUnsafeNodes.removeAll(unsafeNodes);
                 assert newUnsafeNodes.isEmpty() : "New unsafe nodes: " + newUnsafeNodes;
             }
-            if (GraphUtil.Options.VerifyKillCFGUnusedNodes.getValue()) {
+            if (GraphUtil.Options.VerifyKillCFGUnusedNodes.getValue(options)) {
                 nodeEventScope.close();
                 Iterator<Node> iterator = unusedNodes.iterator();
                 while (iterator.hasNext()) {
