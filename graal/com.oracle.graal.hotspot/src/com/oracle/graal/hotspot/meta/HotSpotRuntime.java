/*
 * Copyright (c) 2011, 2012, Oracle and/or its affiliates. All rights reserved.
 * DO NOT ALTER OR REMOVE COPYRIGHT NOTICES OR THIS FILE HEADER.
 *
 * This code is free software; you can redistribute it and/or modify it
 * under the terms of the GNU General Public License version 2 only, as
 * published by the Free Software Foundation.
 *
 * This code is distributed in the hope that it will be useful, but WITHOUT
 * ANY WARRANTY; without even the implied warranty of MERCHANTABILITY or
 * FITNESS FOR A PARTICULAR PURPOSE.  See the GNU General Public License
 * version 2 for more details (a copy is included in the LICENSE file that
 * accompanied this code).
 *
 * You should have received a copy of the GNU General Public License version
 * 2 along with this work; if not, write to the Free Software Foundation,
 * Inc., 51 Franklin St, Fifth Floor, Boston, MA 02110-1301 USA.
 *
 * Please contact Oracle, 500 Oracle Parkway, Redwood Shores, CA 94065 USA
 * or visit www.oracle.com if you need additional information or have any
 * questions.
 */
package com.oracle.graal.hotspot.meta;

import static com.oracle.graal.api.code.CallingConvention.Type.*;
import static com.oracle.graal.api.code.DeoptimizationAction.*;
import static com.oracle.graal.api.code.MemoryBarriers.*;
import static com.oracle.graal.api.code.Register.RegisterFlag.*;
import static com.oracle.graal.api.meta.DeoptimizationReason.*;
import static com.oracle.graal.api.meta.Value.*;
import static com.oracle.graal.graph.UnsafeAccess.*;
import static com.oracle.graal.hotspot.HotSpotGraalRuntime.*;
import static com.oracle.graal.hotspot.nodes.NewArrayStubCall.*;
import static com.oracle.graal.hotspot.nodes.NewInstanceStubCall.*;
import static com.oracle.graal.hotspot.replacements.SystemSubstitutions.*;
import static com.oracle.graal.java.GraphBuilderPhase.RuntimeCalls.*;
import static com.oracle.graal.nodes.java.RegisterFinalizerNode.*;
import static com.oracle.graal.replacements.Log.*;
import static com.oracle.graal.replacements.MathSubstitutionsX86.*;

import java.lang.reflect.*;
import java.util.*;

import sun.misc.*;

import com.oracle.graal.api.code.*;
import com.oracle.graal.api.code.CodeUtil.RefMapFormatter;
import com.oracle.graal.api.code.CompilationResult.Call;
import com.oracle.graal.api.code.CompilationResult.DataPatch;
import com.oracle.graal.api.code.CompilationResult.Mark;
import com.oracle.graal.api.code.CompilationResult.Safepoint;
import com.oracle.graal.api.code.Register.RegisterFlag;
import com.oracle.graal.api.code.RuntimeCallTarget.Descriptor;
import com.oracle.graal.api.meta.*;
import com.oracle.graal.graph.*;
import com.oracle.graal.hotspot.*;
import com.oracle.graal.hotspot.bridge.*;
import com.oracle.graal.hotspot.bridge.CompilerToVM.CodeInstallResult;
import com.oracle.graal.hotspot.nodes.*;
import com.oracle.graal.hotspot.phases.*;
import com.oracle.graal.hotspot.replacements.*;
import com.oracle.graal.hotspot.stubs.*;
import com.oracle.graal.java.*;
import com.oracle.graal.nodes.*;
import com.oracle.graal.nodes.calc.*;
import com.oracle.graal.nodes.extended.*;
import com.oracle.graal.nodes.java.*;
import com.oracle.graal.nodes.java.MethodCallTargetNode.InvokeKind;
import com.oracle.graal.nodes.spi.*;
import com.oracle.graal.nodes.type.*;
import com.oracle.graal.phases.*;
import com.oracle.graal.printer.*;
import com.oracle.graal.replacements.*;
import com.oracle.graal.word.*;

/**
 * HotSpot implementation of {@link GraalCodeCacheProvider}.
 */
public abstract class HotSpotRuntime implements GraalCodeCacheProvider, DisassemblerProvider, BytecodeDisassemblerProvider {

    public final HotSpotVMConfig config;

    protected final RegisterConfig regConfig;
    protected final RegisterConfig globalStubRegConfig;
    protected final HotSpotGraalRuntime graalRuntime;

    private CheckCastSnippets.Templates checkcastSnippets;
    private InstanceOfSnippets.Templates instanceofSnippets;
    private NewObjectSnippets.Templates newObjectSnippets;
    private MonitorSnippets.Templates monitorSnippets;
    private WriteBarrierSnippets.Templates writeBarrierSnippets;
<<<<<<< HEAD
    private BoxingSnippets.Templates boxingSnippets;
=======
    private LoadExceptionObjectSnippets.Templates exceptionObjectSnippets;
>>>>>>> bf40e4d9

    private final Map<Descriptor, HotSpotRuntimeCallTarget> runtimeCalls = new HashMap<>();
    private final Map<ResolvedJavaMethod, Stub> stubs = new HashMap<>();

    /**
     * Holds onto objects that will be embedded in compiled code. HotSpot treats oops embedded in
     * code as weak references so without an external strong root, such an embedded oop will quickly
     * die. This in turn will cause the nmethod to be unloaded.
     */
    private final Map<Object, Object> gcRoots = new HashMap<>();

    /**
     * The offset from the origin of an array to the first element.
     * 
     * @return the offset in bytes
     */
    public static int getArrayBaseOffset(Kind kind) {
        switch (kind) {
            case Boolean:
                return Unsafe.ARRAY_BOOLEAN_BASE_OFFSET;
            case Byte:
                return Unsafe.ARRAY_BYTE_BASE_OFFSET;
            case Char:
                return Unsafe.ARRAY_CHAR_BASE_OFFSET;
            case Short:
                return Unsafe.ARRAY_SHORT_BASE_OFFSET;
            case Int:
                return Unsafe.ARRAY_INT_BASE_OFFSET;
            case Long:
                return Unsafe.ARRAY_LONG_BASE_OFFSET;
            case Float:
                return Unsafe.ARRAY_FLOAT_BASE_OFFSET;
            case Double:
                return Unsafe.ARRAY_DOUBLE_BASE_OFFSET;
            case Object:
                return Unsafe.ARRAY_OBJECT_BASE_OFFSET;
            default:
                throw GraalInternalError.shouldNotReachHere();
        }
    }

    /**
     * The scale used for the index when accessing elements of an array of this kind.
     * 
     * @return the scale in order to convert the index into a byte offset
     */
    public static int getArrayIndexScale(Kind kind) {
        switch (kind) {
            case Boolean:
                return Unsafe.ARRAY_BOOLEAN_INDEX_SCALE;
            case Byte:
                return Unsafe.ARRAY_BYTE_INDEX_SCALE;
            case Char:
                return Unsafe.ARRAY_CHAR_INDEX_SCALE;
            case Short:
                return Unsafe.ARRAY_SHORT_INDEX_SCALE;
            case Int:
                return Unsafe.ARRAY_INT_INDEX_SCALE;
            case Long:
                return Unsafe.ARRAY_LONG_INDEX_SCALE;
            case Float:
                return Unsafe.ARRAY_FLOAT_INDEX_SCALE;
            case Double:
                return Unsafe.ARRAY_DOUBLE_INDEX_SCALE;
            case Object:
                return Unsafe.ARRAY_OBJECT_INDEX_SCALE;
            default:
                throw GraalInternalError.shouldNotReachHere();
        }
    }

    protected Value ret(Kind kind) {
        if (kind == Kind.Void) {
            return ILLEGAL;
        }
        return globalStubRegConfig.getReturnRegister(kind).asValue(kind);
    }

    protected Value[] javaCallingConvention(Kind... arguments) {
        return callingConvention(arguments, RuntimeCall);
    }

    protected Value[] nativeCallingConvention(Kind... arguments) {
        return callingConvention(arguments, NativeCall);
    }

    private Value[] callingConvention(Kind[] arguments, CallingConvention.Type type) {
        Value[] result = new Value[arguments.length];

        TargetDescription target = graalRuntime.getTarget();
        int currentStackOffset = 0;
        for (int i = 0; i < arguments.length; i++) {
            Kind kind = arguments[i];
            RegisterFlag flag = kind == Kind.Float || kind == Kind.Double ? FPU : CPU;
            Register[] ccRegs = globalStubRegConfig.getCallingConventionRegisters(type, flag);
            if (i < ccRegs.length) {
                result[i] = ccRegs[i].asValue(kind);
            } else {
                result[i] = StackSlot.get(kind.getStackKind(), currentStackOffset, false);
                currentStackOffset += Math.max(target.sizeInBytes(kind), target.wordSize);
            }
        }
        return result;
    }

    public HotSpotRuntime(HotSpotVMConfig config, HotSpotGraalRuntime graalRuntime) {
        this.config = config;
        this.graalRuntime = graalRuntime;
        regConfig = createRegisterConfig(false);
        globalStubRegConfig = createRegisterConfig(true);

        // @formatter:off

        addRuntimeCall(OnStackReplacementPhase.OSR_MIGRATION_END, config.osrMigrationEndStub,
                        /*           temps */ null,
                        /*             ret */ ret(Kind.Void),
                        /* arg0:      long */ javaCallingConvention(Kind.Long));

        addRuntimeCall(REGISTER_FINALIZER, config.registerFinalizerStub,
                        /*           temps */ null,
                        /*             ret */ ret(Kind.Void),
                        /* arg0:    object */ javaCallingConvention(Kind.Object));

        addRuntimeCall(CREATE_NULL_POINTER_EXCEPTION, config.createNullPointerExceptionStub,
                        /*           temps */ null,
                        /*             ret */ ret(Kind.Object));

        addRuntimeCall(CREATE_OUT_OF_BOUNDS_EXCEPTION, config.createOutOfBoundsExceptionStub,
                        /*           temps */ null,
                        /*             ret */ ret(Kind.Object),
                        /* arg0:     index */ javaCallingConvention(Kind.Int));

        addRuntimeCall(JAVA_TIME_MILLIS, config.javaTimeMillisStub,
                        /*           temps */ null,
                        /*             ret */ ret(Kind.Long));

        addRuntimeCall(JAVA_TIME_NANOS, config.javaTimeNanosStub,
                        /*           temps */ null,
                        /*             ret */ ret(Kind.Long));

        addRuntimeCall(ARITHMETIC_SIN, config.arithmeticSinStub,
                        /*           temps */ null,
                        /*             ret */ ret(Kind.Double),
                        /* arg0:     index */ javaCallingConvention(Kind.Double));

        addRuntimeCall(ARITHMETIC_COS, config.arithmeticCosStub,
                        /*           temps */ null,
                        /*             ret */ ret(Kind.Double),
                        /* arg0:     index */ javaCallingConvention(Kind.Double));

        addRuntimeCall(ARITHMETIC_TAN, config.arithmeticTanStub,
                        /*           temps */ null,
                        /*             ret */ ret(Kind.Double),
                        /* arg0:     index */ javaCallingConvention(Kind.Double));

        addRuntimeCall(LOG_PRIMITIVE, config.logPrimitiveStub,
                        /*           temps */ null,
                        /*             ret */ ret(Kind.Void),
                        /* arg0:  typeChar */ javaCallingConvention(Kind.Int,
                        /* arg1:     value */                       Kind.Long,
                        /* arg2:   newline */                       Kind.Boolean));

        addRuntimeCall(LOG_PRINTF, config.logPrintfStub,
                        /*           temps */ null,
                        /*             ret */ ret(Kind.Void),
                        /* arg0:    format */ javaCallingConvention(Kind.Object,
                        /* arg1:     value */                       Kind.Long,
                        /* arg2:     value */                       Kind.Long,
                        /* arg3:     value */                       Kind.Long));

        addRuntimeCall(LOG_OBJECT, config.logObjectStub,
                        /*           temps */ null,
                        /*             ret */ ret(Kind.Void),
                        /* arg0:    object */ javaCallingConvention(Kind.Object,
                        /* arg1:     flags */                       Kind.Int));
        // @formatter:on
    }

    /**
     * Registers the details for linking a runtime call.
     * 
     * @param descriptor name and signature of the call
     * @param address target address of the call
     * @param tempRegs temporary registers used (and killed) by the call (null if none)
     * @param ret where the call returns its result
     * @param args where arguments are passed to the call
     */
    protected void addRuntimeCall(Descriptor descriptor, long address, Register[] tempRegs, Value ret, Value... args) {
        Value[] temps = tempRegs == null || tempRegs.length == 0 ? Value.NONE : new Value[tempRegs.length];
        for (int i = 0; i < temps.length; i++) {
            temps[i] = tempRegs[i].asValue();
        }
        assert checkAssignable(descriptor.getResultType(), ret) : descriptor + " incompatible with result location " + ret;
        Class[] argTypes = descriptor.getArgumentTypes();
        assert argTypes.length == args.length : descriptor + " incompatible with number of argument locations: " + args.length;
        for (int i = 0; i < argTypes.length; i++) {
            assert checkAssignable(argTypes[i], args[i]) : descriptor + " incompatible with argument location " + i + ": " + args[i];
        }
        HotSpotRuntimeCallTarget runtimeCall = new HotSpotRuntimeCallTarget(descriptor, address, new CallingConvention(temps, 0, ret, args), graalRuntime.getCompilerToVM());
        runtimeCalls.put(descriptor, runtimeCall);
    }

    private boolean checkAssignable(Class spec, Value value) {
        Kind kind = value.getKind();
        if (kind == Kind.Illegal) {
            kind = Kind.Void;
        }
        if (WordBase.class.isAssignableFrom(spec)) {
            return kind == graalRuntime.getTarget().wordKind;
        }
        return kind == Kind.fromJavaClass(spec);
    }

    protected abstract RegisterConfig createRegisterConfig(boolean globalStubConfig);

    public void registerReplacements(Replacements replacements) {
        if (GraalOptions.IntrinsifyObjectMethods) {
            replacements.registerSubstitutions(ObjectSubstitutions.class);
        }
        if (GraalOptions.IntrinsifySystemMethods) {
            replacements.registerSubstitutions(SystemSubstitutions.class);
        }
        if (GraalOptions.IntrinsifyThreadMethods) {
            replacements.registerSubstitutions(ThreadSubstitutions.class);
        }
        if (GraalOptions.IntrinsifyUnsafeMethods) {
            replacements.registerSubstitutions(UnsafeSubstitutions.class);
        }
        if (GraalOptions.IntrinsifyClassMethods) {
            replacements.registerSubstitutions(ClassSubstitutions.class);
        }
        if (GraalOptions.IntrinsifyAESMethods) {
            replacements.registerSubstitutions(AESCryptSubstitutions.class);
            replacements.registerSubstitutions(CipherBlockChainingSubstitutions.class);
        }
        if (GraalOptions.IntrinsifyArrayCopy) {
            replacements.registerSnippets(ArrayCopySnippets.class);
        }
        if (GraalOptions.IntrinsifyObjectClone) {
            replacements.registerSnippets(ObjectCloneSnippets.class);
        }

<<<<<<< HEAD
        replacements.registerSnippets(CheckCastSnippets.class);
        replacements.registerSnippets(InstanceOfSnippets.class);
        replacements.registerSnippets(NewObjectSnippets.class);
        replacements.registerSnippets(MonitorSnippets.class);

        replacements.registerSnippets(NewInstanceStub.class);
        replacements.registerSnippets(NewArrayStub.class);
        replacements.registerSnippets(WriteBarrierSnippets.class);

        replacements.registerSnippets(BoxingSnippets.class);
        for (Class<?> clazz : BoxingSubstitutions.getClasses()) {
            replacements.registerSubstitutions(clazz);
        }

=======
>>>>>>> bf40e4d9
        checkcastSnippets = new CheckCastSnippets.Templates(this, replacements, graalRuntime.getTarget());
        instanceofSnippets = new InstanceOfSnippets.Templates(this, replacements, graalRuntime.getTarget());
        newObjectSnippets = new NewObjectSnippets.Templates(this, replacements, graalRuntime.getTarget(), config.useTLAB);
        monitorSnippets = new MonitorSnippets.Templates(this, replacements, graalRuntime.getTarget(), config.useFastLocking);
        writeBarrierSnippets = new WriteBarrierSnippets.Templates(this, replacements, graalRuntime.getTarget());
<<<<<<< HEAD
        boxingSnippets = new BoxingSnippets.Templates(this, replacements, graalRuntime.getTarget());
=======
        exceptionObjectSnippets = new LoadExceptionObjectSnippets.Templates(this, replacements, graalRuntime.getTarget());
>>>>>>> bf40e4d9

        registerStub(new NewInstanceStub(this, replacements, graalRuntime.getTarget(), runtimeCalls.get(NEW_INSTANCE)));
        registerStub(new NewArrayStub(this, replacements, graalRuntime.getTarget(), runtimeCalls.get(NEW_ARRAY)));
    }

    private void registerStub(Stub stub) {
        stub.getLinkage().setStub(stub);
        stubs.put(stub.getMethod(), stub);
    }

    public HotSpotGraalRuntime getGraalRuntime() {
        return graalRuntime;
    }

    /**
     * Gets the register holding the current thread.
     */
    public abstract Register threadRegister();

    /**
     * Gets the stack pointer register.
     */
    public abstract Register stackPointerRegister();

    @Override
    public String disassemble(CompilationResult compResult, InstalledCode installedCode) {
        byte[] code = installedCode == null ? Arrays.copyOf(compResult.getTargetCode(), compResult.getTargetCodeSize()) : installedCode.getCode();
        long start = installedCode == null ? 0L : installedCode.getStart();
        TargetDescription target = graalRuntime.getTarget();
        HexCodeFile hcf = new HexCodeFile(code, start, target.arch.getName(), target.wordSize * 8);
        if (compResult != null) {
            HexCodeFile.addAnnotations(hcf, compResult.getAnnotations());
            addExceptionHandlersComment(compResult, hcf);
            Register fp = regConfig.getFrameRegister();
            RefMapFormatter slotFormatter = new RefMapFormatter(target.arch, target.wordSize, fp, 0);
            for (Safepoint safepoint : compResult.getSafepoints()) {
                if (safepoint instanceof Call) {
                    Call call = (Call) safepoint;
                    if (call.debugInfo != null) {
                        hcf.addComment(call.pcOffset + call.size, CodeUtil.append(new StringBuilder(100), call.debugInfo, slotFormatter).toString());
                    }
                    addOperandComment(hcf, call.pcOffset, "{" + getTargetName(call) + "}");
                } else {
                    if (safepoint.debugInfo != null) {
                        hcf.addComment(safepoint.pcOffset, CodeUtil.append(new StringBuilder(100), safepoint.debugInfo, slotFormatter).toString());
                    }
                    addOperandComment(hcf, safepoint.pcOffset, "{safepoint}");
                }
            }
            for (DataPatch site : compResult.getDataReferences()) {
                hcf.addOperandComment(site.pcOffset, "{" + site.constant + "}");
            }
            for (Mark mark : compResult.getMarks()) {
                hcf.addComment(mark.pcOffset, getMarkName(mark));
            }
        }
        return hcf.toEmbeddedString();
    }

    /**
     * Decodes a call target to a mnemonic if possible.
     */
    private String getTargetName(Call call) {
        Field[] fields = config.getClass().getDeclaredFields();
        for (Field f : fields) {
            if (f.getName().endsWith("Stub")) {
                f.setAccessible(true);
                try {
                    Object address = f.get(config);
                    if (address.equals(call.target)) {
                        return f.getName() + ":0x" + Long.toHexString((Long) address);
                    }
                } catch (Exception e) {
                }
            }
        }
        return String.valueOf(call.target);
    }

    /**
     * Decodes a mark to a mnemonic if possible.
     */
    private static String getMarkName(Mark mark) {
        Field[] fields = Marks.class.getDeclaredFields();
        for (Field f : fields) {
            if (Modifier.isStatic(f.getModifiers()) && f.getName().startsWith("MARK_")) {
                f.setAccessible(true);
                try {
                    if (f.get(null).equals(mark.id)) {
                        return f.getName();
                    }
                } catch (Exception e) {
                }
            }
        }
        return "MARK:" + mark.id;
    }

    private static void addExceptionHandlersComment(CompilationResult tm, HexCodeFile hcf) {
        if (!tm.getExceptionHandlers().isEmpty()) {
            String nl = HexCodeFile.NEW_LINE;
            StringBuilder buf = new StringBuilder("------ Exception Handlers ------").append(nl);
            for (CompilationResult.ExceptionHandler e : tm.getExceptionHandlers()) {
                buf.append("    ").append(e.pcOffset).append(" -> ").append(e.handlerPos).append(nl);
                hcf.addComment(e.pcOffset, "[exception -> " + e.handlerPos + "]");
                hcf.addComment(e.handlerPos, "[exception handler for " + e.pcOffset + "]");
            }
            hcf.addComment(0, buf.toString());
        }
    }

    private static void addOperandComment(HexCodeFile hcf, int pos, String comment) {
        String oldValue = hcf.addOperandComment(pos, comment);
        assert oldValue == null : "multiple comments for operand of instruction at " + pos + ": " + comment + ", " + oldValue;
    }

    @Override
    public ResolvedJavaType lookupJavaType(Constant constant) {
        if (constant.getKind() != Kind.Object || constant.isNull()) {
            return null;
        }
        Object o = constant.asObject();
        return HotSpotResolvedObjectType.fromClass(o.getClass());
    }

    @Override
    public Signature parseMethodDescriptor(String signature) {
        return new HotSpotSignature(signature);
    }

    @Override
    public boolean constantEquals(Constant x, Constant y) {
        return x.equals(y);
    }

    @Override
    public RegisterConfig lookupRegisterConfig() {
        return regConfig;
    }

    @Override
    public int getMinimumOutgoingSize() {
        return config.runtimeCallStackSize;
    }

    @Override
    public int lookupArrayLength(Constant array) {
        if (array.getKind() != Kind.Object || array.isNull() || !array.asObject().getClass().isArray()) {
            throw new IllegalArgumentException(array + " is not an array");
        }
        return Array.getLength(array.asObject());
    }

    @Override
    public void lower(Node n, LoweringTool tool) {
        StructuredGraph graph = (StructuredGraph) n.graph();
        Kind wordKind = graalRuntime.getTarget().wordKind;
        if (n instanceof ArrayLengthNode) {
            ArrayLengthNode arrayLengthNode = (ArrayLengthNode) n;
            ValueNode array = arrayLengthNode.array();
            ReadNode arrayLengthRead = graph.add(new ReadNode(array, LocationNode.create(LocationNode.FINAL_LOCATION, Kind.Int, config.arrayLengthOffset, graph), StampFactory.positiveInt()));
            arrayLengthRead.dependencies().add(tool.createNullCheckGuard(array));
            graph.replaceFixedWithFixed(arrayLengthNode, arrayLengthRead);
        } else if (n instanceof Invoke) {
            Invoke invoke = (Invoke) n;
            if (invoke.callTarget() instanceof MethodCallTargetNode) {
                MethodCallTargetNode callTarget = invoke.methodCallTarget();
                NodeInputList<ValueNode> parameters = callTarget.arguments();
                ValueNode receiver = parameters.size() <= 0 ? null : parameters.get(0);
                if (!callTarget.isStatic() && receiver.kind() == Kind.Object && !receiver.objectStamp().nonNull()) {
                    invoke.node().dependencies().add(tool.createNullCheckGuard(receiver));
                }
                JavaType[] signature = MetaUtil.signatureToTypes(callTarget.targetMethod().getSignature(), callTarget.isStatic() ? null : callTarget.targetMethod().getDeclaringClass());

                AbstractCallTargetNode loweredCallTarget = null;
                if (callTarget.invokeKind() == InvokeKind.Virtual && GraalOptions.InlineVTableStubs && (GraalOptions.AlwaysInlineVTableStubs || invoke.isPolymorphic())) {

                    HotSpotResolvedJavaMethod hsMethod = (HotSpotResolvedJavaMethod) callTarget.targetMethod();
                    if (!hsMethod.getDeclaringClass().isInterface()) {
                        int vtableEntryOffset = hsMethod.vtableEntryOffset();
                        if (vtableEntryOffset > 0) {
                            // We use LocationNode.ANY_LOCATION for the reads that access the vtable
                            // entry and the compiled code entry
                            // as HotSpot does not guarantee they are final values.
                            assert vtableEntryOffset > 0;
                            LoadHubNode hub = graph.add(new LoadHubNode(receiver, wordKind));
                            ReadNode metaspaceMethod = graph.add(new ReadNode(hub, LocationNode.create(LocationNode.ANY_LOCATION, wordKind, vtableEntryOffset, graph), StampFactory.forKind(wordKind())));
                            ReadNode compiledEntry = graph.add(new ReadNode(metaspaceMethod, LocationNode.create(LocationNode.ANY_LOCATION, wordKind, config.methodCompiledEntryOffset, graph),
                                            StampFactory.forKind(wordKind())));

                            loweredCallTarget = graph.add(new HotSpotIndirectCallTargetNode(metaspaceMethod, compiledEntry, parameters, invoke.node().stamp(), signature, callTarget.targetMethod(),
                                            CallingConvention.Type.JavaCall));

                            graph.addBeforeFixed(invoke.node(), hub);
                            graph.addAfterFixed(hub, metaspaceMethod);
                            graph.addAfterFixed(metaspaceMethod, compiledEntry);
                        }
                    }
                }

                if (loweredCallTarget == null) {
                    loweredCallTarget = graph.add(new HotSpotDirectCallTargetNode(parameters, invoke.node().stamp(), signature, callTarget.targetMethod(), CallingConvention.Type.JavaCall,
                                    callTarget.invokeKind()));
                }
                callTarget.replaceAndDelete(loweredCallTarget);
            }
        } else if (n instanceof LoadFieldNode) {
            LoadFieldNode loadField = (LoadFieldNode) n;
            HotSpotResolvedJavaField field = (HotSpotResolvedJavaField) loadField.field();
            ValueNode object = loadField.isStatic() ? ConstantNode.forObject(field.getDeclaringClass().mirror(), this, graph) : loadField.object();
            assert loadField.kind() != Kind.Illegal;
            ReadNode memoryRead = graph.add(new ReadNode(object, LocationNode.create(field, field.getKind(), field.offset(), graph), loadField.stamp()));
            memoryRead.dependencies().add(tool.createNullCheckGuard(object));

            graph.replaceFixedWithFixed(loadField, memoryRead);

            if (loadField.isVolatile()) {
                MembarNode preMembar = graph.add(new MembarNode(JMM_PRE_VOLATILE_READ));
                graph.addBeforeFixed(memoryRead, preMembar);
                MembarNode postMembar = graph.add(new MembarNode(JMM_POST_VOLATILE_READ));
                graph.addAfterFixed(memoryRead, postMembar);
            }
        } else if (n instanceof StoreFieldNode) {
            StoreFieldNode storeField = (StoreFieldNode) n;
            HotSpotResolvedJavaField field = (HotSpotResolvedJavaField) storeField.field();
            ValueNode object = storeField.isStatic() ? ConstantNode.forObject(field.getDeclaringClass().mirror(), this, graph) : storeField.object();
            LocationNode location = LocationNode.create(field, field.getKind(), field.offset(), graph);
            WriteNode memoryWrite = graph.add(new WriteNode(object, storeField.value(), location));
            memoryWrite.dependencies().add(tool.createNullCheckGuard(object));
            memoryWrite.setStateAfter(storeField.stateAfter());
            graph.replaceFixedWithFixed(storeField, memoryWrite);
            FixedWithNextNode last = memoryWrite;
            FixedWithNextNode first = memoryWrite;

            if (field.getKind() == Kind.Object && !memoryWrite.value().objectStamp().alwaysNull()) {
                FieldWriteBarrier writeBarrier = graph.add(new FieldWriteBarrier(memoryWrite.object()));
                graph.addAfterFixed(memoryWrite, writeBarrier);
                last = writeBarrier;
            }
            if (storeField.isVolatile()) {
                MembarNode preMembar = graph.add(new MembarNode(JMM_PRE_VOLATILE_WRITE));
                graph.addBeforeFixed(first, preMembar);
                MembarNode postMembar = graph.add(new MembarNode(JMM_POST_VOLATILE_WRITE));
                graph.addAfterFixed(last, postMembar);
            }
        } else if (n instanceof CompareAndSwapNode) {
            // Separate out GC barrier semantics
            CompareAndSwapNode cas = (CompareAndSwapNode) n;
            ValueNode expected = cas.expected();
            LocationNode location = IndexedLocationNode.create(LocationNode.ANY_LOCATION, cas.expected().kind(), cas.displacement(), cas.offset(), graph, 1);
            if (expected.kind() == Kind.Object && !cas.newValue().objectStamp().alwaysNull()) {
                ResolvedJavaType type = cas.object().objectStamp().type();
                if (type != null && !type.isArray() && !MetaUtil.isJavaLangObject(type)) {
                    // Use a field write barrier since it's not an array store
                    graph.addAfterFixed(cas, graph.add(new FieldWriteBarrier(cas.object())));
                } else {
                    // This may be an array store so use an array write barrier
                    graph.addAfterFixed(cas, graph.add(new ArrayWriteBarrier(cas.object(), location)));
                }
            }
        } else if (n instanceof LoadIndexedNode) {
            LoadIndexedNode loadIndexed = (LoadIndexedNode) n;
            ValueNode boundsCheck = createBoundsCheck(loadIndexed, tool);
            Kind elementKind = loadIndexed.elementKind();
            LocationNode arrayLocation = createArrayLocation(graph, elementKind, loadIndexed.index());
            ReadNode memoryRead = graph.add(new ReadNode(loadIndexed.array(), arrayLocation, loadIndexed.stamp()));
            memoryRead.dependencies().add(boundsCheck);
            graph.replaceFixedWithFixed(loadIndexed, memoryRead);
        } else if (n instanceof StoreIndexedNode) {
            StoreIndexedNode storeIndexed = (StoreIndexedNode) n;
            ValueNode boundsCheck = createBoundsCheck(storeIndexed, tool);
            Kind elementKind = storeIndexed.elementKind();
            LocationNode arrayLocation = createArrayLocation(graph, elementKind, storeIndexed.index());
            ValueNode value = storeIndexed.value();
            ValueNode array = storeIndexed.array();
            if (elementKind == Kind.Object && !value.objectStamp().alwaysNull()) {
                // Store check!
                ResolvedJavaType arrayType = array.objectStamp().type();
                if (arrayType != null && array.objectStamp().isExactType()) {
                    ResolvedJavaType elementType = arrayType.getComponentType();
                    if (!MetaUtil.isJavaLangObject(elementType)) {
                        CheckCastNode checkcast = graph.add(new CheckCastNode(elementType, value, null));
                        graph.addBeforeFixed(storeIndexed, checkcast);
                        value = checkcast;
                    }
                } else {
                    LoadHubNode arrayClass = graph.add(new LoadHubNode(array, wordKind));
                    LocationNode location = LocationNode.create(LocationNode.FINAL_LOCATION, wordKind, config.arrayClassElementOffset, graph);
                    FloatingReadNode arrayElementKlass = graph.unique(new FloatingReadNode(arrayClass, location, null, StampFactory.forKind(wordKind())));
                    CheckCastDynamicNode checkcast = graph.add(new CheckCastDynamicNode(arrayElementKlass, value));
                    graph.addBeforeFixed(storeIndexed, checkcast);
                    graph.addBeforeFixed(checkcast, arrayClass);
                    value = checkcast;
                }
            }
            WriteNode memoryWrite = graph.add(new WriteNode(array, value, arrayLocation));
            memoryWrite.dependencies().add(boundsCheck);
            memoryWrite.setStateAfter(storeIndexed.stateAfter());
            graph.replaceFixedWithFixed(storeIndexed, memoryWrite);

            if (elementKind == Kind.Object && !value.objectStamp().alwaysNull()) {
                graph.addAfterFixed(memoryWrite, graph.add(new ArrayWriteBarrier(array, arrayLocation)));
            }
        } else if (n instanceof UnsafeLoadNode) {
            UnsafeLoadNode load = (UnsafeLoadNode) n;
            assert load.kind() != Kind.Illegal;
            IndexedLocationNode location = IndexedLocationNode.create(LocationNode.ANY_LOCATION, load.accessKind(), load.displacement(), load.offset(), graph, 1);
            ReadNode memoryRead = graph.add(new ReadNode(load.object(), location, load.stamp()));
            // An unsafe read must not floating outside its block as may float above an explicit
            // null check on its object.
            memoryRead.dependencies().add(BeginNode.prevBegin(load));
            graph.replaceFixedWithFixed(load, memoryRead);
        } else if (n instanceof UnsafeStoreNode) {
            UnsafeStoreNode store = (UnsafeStoreNode) n;
            IndexedLocationNode location = IndexedLocationNode.create(LocationNode.ANY_LOCATION, store.accessKind(), store.displacement(), store.offset(), graph, 1);
            ValueNode object = store.object();
            WriteNode write = graph.add(new WriteNode(object, store.value(), location));
            write.setStateAfter(store.stateAfter());
            graph.replaceFixedWithFixed(store, write);
            if (write.value().kind() == Kind.Object && !write.value().objectStamp().alwaysNull()) {
                ResolvedJavaType type = object.objectStamp().type();
                // WriteBarrier writeBarrier;
                if (type != null && !type.isArray() && !MetaUtil.isJavaLangObject(type)) {
                    // Use a field write barrier since it's not an array store
                    graph.addAfterFixed(write, graph.add(new FieldWriteBarrier(object)));
                } else {
                    // This may be an array store so use an array write barrier
                    graph.addAfterFixed(write, graph.add(new ArrayWriteBarrier(object, location)));
                }
            }
        } else if (n instanceof LoadHubNode) {
            LoadHubNode loadHub = (LoadHubNode) n;
            assert loadHub.kind() == wordKind;
            LocationNode location = LocationNode.create(LocationNode.FINAL_LOCATION, wordKind, config.hubOffset, graph);
            ValueNode object = loadHub.object();
            assert !object.isConstant() || object.asConstant().isNull();
            ValueNode guard = tool.createNullCheckGuard(object);
            ReadNode hub = graph.add(new ReadNode(object, location, StampFactory.forKind(wordKind())));
            hub.dependencies().add(guard);
            graph.replaceFixed(loadHub, hub);
        } else if (n instanceof FixedGuardNode) {
            FixedGuardNode node = (FixedGuardNode) n;
            ValueAnchorNode newAnchor = graph.add(new ValueAnchorNode(tool.createGuard(node.condition(), node.getReason(), node.getAction(), node.isNegated())));
            graph.replaceFixedWithFixed(node, newAnchor);
        } else if (n instanceof CheckCastNode) {
            checkcastSnippets.lower((CheckCastNode) n, tool);
        } else if (n instanceof CheckCastDynamicNode) {
            checkcastSnippets.lower((CheckCastDynamicNode) n);
        } else if (n instanceof InstanceOfNode) {
            instanceofSnippets.lower((InstanceOfNode) n, tool);
        } else if (n instanceof InstanceOfDynamicNode) {
            instanceofSnippets.lower((InstanceOfDynamicNode) n, tool);
        } else if (n instanceof NewInstanceNode) {
            newObjectSnippets.lower((NewInstanceNode) n, tool);
        } else if (n instanceof NewArrayNode) {
            newObjectSnippets.lower((NewArrayNode) n, tool);
        } else if (n instanceof MonitorEnterNode) {
            monitorSnippets.lower((MonitorEnterNode) n, tool);
        } else if (n instanceof MonitorExitNode) {
            monitorSnippets.lower((MonitorExitNode) n, tool);
        } else if (n instanceof FieldWriteBarrier) {
            writeBarrierSnippets.lower((FieldWriteBarrier) n, tool);
        } else if (n instanceof ArrayWriteBarrier) {
            writeBarrierSnippets.lower((ArrayWriteBarrier) n, tool);
        } else if (n instanceof TLABAllocateNode) {
            newObjectSnippets.lower((TLABAllocateNode) n, tool);
        } else if (n instanceof InitializeObjectNode) {
            newObjectSnippets.lower((InitializeObjectNode) n, tool);
        } else if (n instanceof InitializeArrayNode) {
            newObjectSnippets.lower((InitializeArrayNode) n, tool);
        } else if (n instanceof NewMultiArrayNode) {
            newObjectSnippets.lower((NewMultiArrayNode) n, tool);
        } else if (n instanceof LoadExceptionObjectNode) {
            exceptionObjectSnippets.lower((LoadExceptionObjectNode) n);
        } else if (n instanceof IntegerDivNode || n instanceof IntegerRemNode || n instanceof UnsignedDivNode || n instanceof UnsignedRemNode) {
            // Nothing to do for division nodes. The HotSpot signal handler catches divisions by
            // zero and the MIN_VALUE / -1 cases.
        } else if (n instanceof UnwindNode) {
            // Nothing to do, using direct LIR lowering for these nodes.
        } else if (n instanceof BoxNode) {
            boxingSnippets.lower((BoxNode) n);
        } else if (n instanceof UnboxNode) {
            boxingSnippets.lower((UnboxNode) n);
        } else {
            assert false : "Node implementing Lowerable not handled: " + n;
            throw GraalInternalError.shouldNotReachHere();
        }
    }

    private IndexedLocationNode createArrayLocation(Graph graph, Kind elementKind, ValueNode index) {
        int scale = this.graalRuntime.getTarget().sizeInBytes(elementKind);
        return IndexedLocationNode.create(LocationNode.getArrayLocation(elementKind), elementKind, getArrayBaseOffset(elementKind), index, graph, scale);
    }

    private static ValueNode createBoundsCheck(AccessIndexedNode n, LoweringTool tool) {
        StructuredGraph graph = (StructuredGraph) n.graph();
        ArrayLengthNode arrayLength = graph.add(new ArrayLengthNode(n.array()));
        ValueNode guard = tool.createGuard(graph.unique(new IntegerBelowThanNode(n.index(), arrayLength)), BoundsCheckException, InvalidateReprofile);

        graph.addBeforeFixed(n, arrayLength);
        return guard;
    }

    public ResolvedJavaType lookupJavaType(Class<?> clazz) {
        return HotSpotResolvedObjectType.fromClass(clazz);
    }

    /**
     * Gets the stub corresponding to a given method.
     * 
     * @return the stub {@linkplain Stub#getMethod() implemented} by {@code method} or null if
     *         {@code method} does not implement a stub
     */
    public Stub asStub(ResolvedJavaMethod method) {
        return stubs.get(method);
    }

    public HotSpotRuntimeCallTarget lookupRuntimeCall(Descriptor descriptor) {
        HotSpotRuntimeCallTarget callTarget = runtimeCalls.get(descriptor);
        assert runtimeCalls != null : descriptor;
        callTarget.finalizeAddress(graalRuntime.getBackend());
        return callTarget;
    }

    public ResolvedJavaMethod lookupJavaMethod(Method reflectionMethod) {
        CompilerToVM c2vm = graalRuntime.getCompilerToVM();
        HotSpotResolvedObjectType[] resultHolder = {null};
        long metaspaceMethod = c2vm.getMetaspaceMethod(reflectionMethod, resultHolder);
        assert metaspaceMethod != 0L;
        return resultHolder[0].createMethod(metaspaceMethod);
    }

    public ResolvedJavaMethod lookupJavaConstructor(Constructor reflectionConstructor) {
        CompilerToVM c2vm = graalRuntime.getCompilerToVM();
        HotSpotResolvedObjectType[] resultHolder = {null};
        long metaspaceMethod = c2vm.getMetaspaceConstructor(reflectionConstructor, resultHolder);
        assert metaspaceMethod != 0L;
        return resultHolder[0].createMethod(metaspaceMethod);
    }

    public ResolvedJavaField lookupJavaField(Field reflectionField) {
        return graalRuntime.getCompilerToVM().getJavaField(reflectionField);
    }

    public HotSpotInstalledCode installMethod(HotSpotResolvedJavaMethod method, int entryBCI, CompilationResult compResult) {
        HotSpotInstalledCode installedCode = new HotSpotInstalledCode(method, true);
        graalRuntime.getCompilerToVM().installCode(new HotSpotCompilationResult(method, entryBCI, compResult), installedCode, method.getSpeculationLog());
        return installedCode;
    }

    @Override
    public InstalledCode addMethod(ResolvedJavaMethod method, CompilationResult compResult) {
        HotSpotResolvedJavaMethod hotspotMethod = (HotSpotResolvedJavaMethod) method;
        HotSpotInstalledCode code = new HotSpotInstalledCode(hotspotMethod, false);
        CodeInstallResult result = graalRuntime.getCompilerToVM().installCode(new HotSpotCompilationResult(hotspotMethod, -1, compResult), code, null);
        if (result != CodeInstallResult.OK) {
            return null;
        }
        return code;
    }

    @Override
    public int encodeDeoptActionAndReason(DeoptimizationAction action, DeoptimizationReason reason) {
        final int actionShift = 0;
        final int reasonShift = 3;

        int actionValue = convertDeoptAction(action);
        int reasonValue = convertDeoptReason(reason);
        return (~(((reasonValue) << reasonShift) + ((actionValue) << actionShift)));
    }

    public int convertDeoptAction(DeoptimizationAction action) {
        switch (action) {
            case None:
                return config.deoptActionNone;
            case RecompileIfTooManyDeopts:
                return config.deoptActionMaybeRecompile;
            case InvalidateReprofile:
                return config.deoptActionReinterpret;
            case InvalidateRecompile:
                return config.deoptActionMakeNotEntrant;
            case InvalidateStopCompiling:
                return config.deoptActionMakeNotCompilable;
            default:
                throw GraalInternalError.shouldNotReachHere();
        }
    }

    public int convertDeoptReason(DeoptimizationReason reason) {
        switch (reason) {
            case None:
                return config.deoptReasonNone;
            case NullCheckException:
                return config.deoptReasonNullCheck;
            case BoundsCheckException:
                return config.deoptReasonRangeCheck;
            case ClassCastException:
                return config.deoptReasonClassCheck;
            case ArrayStoreException:
                return config.deoptReasonArrayCheck;
            case UnreachedCode:
                return config.deoptReasonUnreached0;
            case TypeCheckedInliningViolated:
                return config.deoptReasonTypeCheckInlining;
            case OptimizedTypeCheckViolated:
                return config.deoptReasonOptimizedTypeCheck;
            case NotCompiledExceptionHandler:
                return config.deoptReasonNotCompiledExceptionHandler;
            case Unresolved:
                return config.deoptReasonUnresolved;
            case JavaSubroutineMismatch:
                return config.deoptReasonJsrMismatch;
            case ArithmeticException:
                return config.deoptReasonDiv0Check;
            case RuntimeConstraint:
                return config.deoptReasonConstraint;
            default:
                throw GraalInternalError.shouldNotReachHere();
        }
    }

    public boolean needsDataPatch(Constant constant) {
        return constant.getPrimitiveAnnotation() != null;
    }

    /**
     * Registers an object created by the compiler and referenced by some generated code. HotSpot
     * treats oops embedded in code as weak references so without an external strong root, such an
     * embedded oop will quickly die. This in turn will cause the nmethod to be unloaded.
     */
    public synchronized Object registerGCRoot(Object object) {
        Object existing = gcRoots.get(object);
        if (existing != null) {
            return existing;
        }
        gcRoots.put(object, object);
        return object;
    }

    @Override
    public Constant readUnsafeConstant(Kind kind, Object base, long displacement) {
        switch (kind) {
            case Boolean:
                return Constant.forBoolean(base == null ? unsafe.getByte(displacement) != 0 : unsafe.getBoolean(base, displacement));
            case Byte:
                return Constant.forByte(base == null ? unsafe.getByte(displacement) : unsafe.getByte(base, displacement));
            case Char:
                return Constant.forChar(base == null ? unsafe.getChar(displacement) : unsafe.getChar(base, displacement));
            case Short:
                return Constant.forShort(base == null ? unsafe.getShort(displacement) : unsafe.getShort(base, displacement));
            case Int:
                return Constant.forInt(base == null ? unsafe.getInt(displacement) : unsafe.getInt(base, displacement));
            case Long:
                return Constant.forLong(base == null ? unsafe.getLong(displacement) : unsafe.getLong(base, displacement));
            case Float:
                return Constant.forFloat(base == null ? unsafe.getFloat(displacement) : unsafe.getFloat(base, displacement));
            case Double:
                return Constant.forDouble(base == null ? unsafe.getDouble(displacement) : unsafe.getDouble(base, displacement));
            case Object:
                return Constant.forObject(unsafe.getObject(base, displacement));
            default:
                throw GraalInternalError.shouldNotReachHere();
        }
    }

    @Override
    public TargetDescription getTarget() {
        return graalRuntime.getTarget();
    }

    public String disassemble(InstalledCode code) {
        if (code.isValid()) {
            long nmethod = ((HotSpotInstalledCode) code).nmethod;
            return graalRuntime.getCompilerToVM().disassembleNMethod(nmethod);
        }
        return null;
    }

    public String disassemble(ResolvedJavaMethod method) {
        return new BytecodeDisassembler().disassemble(method);
    }
}<|MERGE_RESOLUTION|>--- conflicted
+++ resolved
@@ -89,11 +89,8 @@
     private NewObjectSnippets.Templates newObjectSnippets;
     private MonitorSnippets.Templates monitorSnippets;
     private WriteBarrierSnippets.Templates writeBarrierSnippets;
-<<<<<<< HEAD
     private BoxingSnippets.Templates boxingSnippets;
-=======
     private LoadExceptionObjectSnippets.Templates exceptionObjectSnippets;
->>>>>>> bf40e4d9
 
     private final Map<Descriptor, HotSpotRuntimeCallTarget> runtimeCalls = new HashMap<>();
     private final Map<ResolvedJavaMethod, Stub> stubs = new HashMap<>();
@@ -336,33 +333,18 @@
             replacements.registerSnippets(ObjectCloneSnippets.class);
         }
 
-<<<<<<< HEAD
-        replacements.registerSnippets(CheckCastSnippets.class);
-        replacements.registerSnippets(InstanceOfSnippets.class);
-        replacements.registerSnippets(NewObjectSnippets.class);
-        replacements.registerSnippets(MonitorSnippets.class);
-
-        replacements.registerSnippets(NewInstanceStub.class);
-        replacements.registerSnippets(NewArrayStub.class);
-        replacements.registerSnippets(WriteBarrierSnippets.class);
-
         replacements.registerSnippets(BoxingSnippets.class);
         for (Class<?> clazz : BoxingSubstitutions.getClasses()) {
             replacements.registerSubstitutions(clazz);
         }
 
-=======
->>>>>>> bf40e4d9
         checkcastSnippets = new CheckCastSnippets.Templates(this, replacements, graalRuntime.getTarget());
         instanceofSnippets = new InstanceOfSnippets.Templates(this, replacements, graalRuntime.getTarget());
         newObjectSnippets = new NewObjectSnippets.Templates(this, replacements, graalRuntime.getTarget(), config.useTLAB);
         monitorSnippets = new MonitorSnippets.Templates(this, replacements, graalRuntime.getTarget(), config.useFastLocking);
         writeBarrierSnippets = new WriteBarrierSnippets.Templates(this, replacements, graalRuntime.getTarget());
-<<<<<<< HEAD
         boxingSnippets = new BoxingSnippets.Templates(this, replacements, graalRuntime.getTarget());
-=======
         exceptionObjectSnippets = new LoadExceptionObjectSnippets.Templates(this, replacements, graalRuntime.getTarget());
->>>>>>> bf40e4d9
 
         registerStub(new NewInstanceStub(this, replacements, graalRuntime.getTarget(), runtimeCalls.get(NEW_INSTANCE)));
         registerStub(new NewArrayStub(this, replacements, graalRuntime.getTarget(), runtimeCalls.get(NEW_ARRAY)));
