/*
 * Copyright (c) 2011, 2013, Oracle and/or its affiliates. All rights reserved.
 * DO NOT ALTER OR REMOVE COPYRIGHT NOTICES OR THIS FILE HEADER.
 *
 * This code is free software; you can redistribute it and/or modify it
 * under the terms of the GNU General Public License version 2 only, as
 * published by the Free Software Foundation.
 *
 * This code is distributed in the hope that it will be useful, but WITHOUT
 * ANY WARRANTY; without even the implied warranty of MERCHANTABILITY or
 * FITNESS FOR A PARTICULAR PURPOSE.  See the GNU General Public License
 * version 2 for more details (a copy is included in the LICENSE file that
 * accompanied this code).
 *
 * You should have received a copy of the GNU General Public License version
 * 2 along with this work; if not, write to the Free Software Foundation,
 * Inc., 51 Franklin St, Fifth Floor, Boston, MA 02110-1301 USA.
 *
 * Please contact Oracle, 500 Oracle Parkway, Redwood Shores, CA 94065 USA
 * or visit www.oracle.com if you need additional information or have any
 * questions.
 */
package com.oracle.graal.java;

import java.util.*;

import com.oracle.graal.api.meta.*;
import com.oracle.graal.compiler.common.*;
import com.oracle.graal.java.GraphBuilderPlugin.AnnotatedInvocationPlugin;
import com.oracle.graal.java.GraphBuilderPlugin.InlineInvokePlugin;
import com.oracle.graal.java.GraphBuilderPlugin.LoadFieldPlugin;
import com.oracle.graal.java.GraphBuilderPlugin.LoopExplosionPlugin;
import com.oracle.graal.java.GraphBuilderPlugin.ParameterPlugin;
import com.oracle.graal.nodes.*;

public class GraphBuilderConfiguration {
    private static final ResolvedJavaType[] EMPTY = new ResolvedJavaType[]{};

    private final boolean eagerResolving;
    private final boolean omitAllExceptionEdges;
    private final ResolvedJavaType[] skippedExceptionTypes;
    private final DebugInfoMode debugInfoMode;
    private final boolean doLivenessAnalysis;
    private InvocationPlugins invocationPlugins = new InvocationPlugins();
    private LoadFieldPlugin loadFieldPlugin;
    private ParameterPlugin parameterPlugin;
    private InlineInvokePlugin inlineInvokePlugin;
    private AnnotatedInvocationPlugin annotatedInvocationPlugin;
    private LoopExplosionPlugin loopExplosionPlugin;
    private boolean useProfiling;

    public static enum DebugInfoMode {
        SafePointsOnly,
        /**
         * This mode inserts {@link SimpleInfopointNode}s in places where no safepoints would be
         * inserted: inlining boundaries, and line number switches.
         * <p>
         * In this mode the infopoint only have a location (method and bytecode index) and no
         * values.
         * <p>
         * This is useful to have better program counter to bci mapping and has no influence on the
         * generated code. However it can increase the amount of metadata and does not allow access
         * to accessing values at runtime.
         */
        Simple,
        /**
         * In this mode, {@link FullInfopointNode}s are generated in the same locations as in
         * {@link #Simple} mode but the infopoints have access to the runtime values.
         * <p>
         * This is relevant when code is to be generated for native, machine-code level debugging
         * but can have a limit the amount of optimization applied to the code.
         */
        Full,
    }

    protected GraphBuilderConfiguration(boolean eagerResolving, boolean omitAllExceptionEdges, DebugInfoMode debugInfoMode, ResolvedJavaType[] skippedExceptionTypes, boolean doLivenessAnalysis) {
        this.eagerResolving = eagerResolving;
        this.omitAllExceptionEdges = omitAllExceptionEdges;
        this.debugInfoMode = debugInfoMode;
        this.skippedExceptionTypes = skippedExceptionTypes;
        this.doLivenessAnalysis = doLivenessAnalysis;
        this.useProfiling = true;
    }

    public GraphBuilderConfiguration copy() {
        GraphBuilderConfiguration result = new GraphBuilderConfiguration(eagerResolving, omitAllExceptionEdges, debugInfoMode, skippedExceptionTypes, doLivenessAnalysis);
<<<<<<< HEAD
        result.loadFieldPlugin = loadFieldPlugin;
        result.invocationPlugins = invocationPlugins;
        result.loopExplosionPlugin = loopExplosionPlugin;
        result.inlineInvokePlugin = inlineInvokePlugin;
        result.useProfiling = useProfiling;
=======
        result.copyPluginsFrom(this);
>>>>>>> 7bc348ca
        return result;
    }

    public boolean getUseProfiling() {
        return useProfiling;
    }

    public void setUseProfiling(boolean b) {
        this.useProfiling = b;
    }

    public GraphBuilderConfiguration withSkippedExceptionTypes(ResolvedJavaType[] newSkippedExceptionTypes) {
        return new GraphBuilderConfiguration(eagerResolving, omitAllExceptionEdges, debugInfoMode, newSkippedExceptionTypes, doLivenessAnalysis);
    }

    public GraphBuilderConfiguration withOmitAllExceptionEdges(boolean newOmitAllExceptionEdges) {
        return new GraphBuilderConfiguration(eagerResolving, newOmitAllExceptionEdges, debugInfoMode, skippedExceptionTypes, doLivenessAnalysis);
    }

    public GraphBuilderConfiguration withDebugInfoMode(DebugInfoMode newDebugInfoMode) {
        ResolvedJavaType[] newSkippedExceptionTypes = skippedExceptionTypes == EMPTY ? EMPTY : Arrays.copyOf(skippedExceptionTypes, skippedExceptionTypes.length);
        return new GraphBuilderConfiguration(eagerResolving, omitAllExceptionEdges, newDebugInfoMode, newSkippedExceptionTypes, doLivenessAnalysis);
    }

    public GraphBuilderConfiguration withDoLivenessAnalysis(boolean newLivenessAnalysis) {
        return new GraphBuilderConfiguration(eagerResolving, omitAllExceptionEdges, debugInfoMode, skippedExceptionTypes, newLivenessAnalysis);
    }

    public InvocationPlugins getInvocationPlugins() {
        return invocationPlugins;
    }

    public AnnotatedInvocationPlugin getAnnotatedInvocationPlugin() {
        return annotatedInvocationPlugin;
    }

    public void setAnnotatedInvocationPlugin(AnnotatedInvocationPlugin plugin) {
        this.annotatedInvocationPlugin = plugin;
    }

    public LoadFieldPlugin getLoadFieldPlugin() {
        return loadFieldPlugin;
    }

    public void setLoadFieldPlugin(LoadFieldPlugin plugin) {
        this.loadFieldPlugin = plugin;
    }

    public ResolvedJavaType[] getSkippedExceptionTypes() {
        return skippedExceptionTypes;
    }

    public boolean eagerResolving() {
        return eagerResolving;
    }

    public boolean omitAllExceptionEdges() {
        return omitAllExceptionEdges;
    }

    public boolean insertNonSafepointDebugInfo() {
        return debugInfoMode.ordinal() >= DebugInfoMode.Simple.ordinal();
    }

    public boolean insertFullDebugInfo() {
        return debugInfoMode.ordinal() >= DebugInfoMode.Full.ordinal();
    }

    public boolean doLivenessAnalysis() {
        return doLivenessAnalysis;
    }

    public static GraphBuilderConfiguration getDefault() {
        return new GraphBuilderConfiguration(false, false, DebugInfoMode.SafePointsOnly, EMPTY, GraalOptions.OptLivenessAnalysis.getValue());
    }

    public static GraphBuilderConfiguration getEagerDefault() {
        return new GraphBuilderConfiguration(true, false, DebugInfoMode.SafePointsOnly, EMPTY, GraalOptions.OptLivenessAnalysis.getValue());
    }

    public static GraphBuilderConfiguration getSnippetDefault() {
        return new GraphBuilderConfiguration(true, true, DebugInfoMode.SafePointsOnly, EMPTY, GraalOptions.OptLivenessAnalysis.getValue());
    }

    public static GraphBuilderConfiguration getFullDebugDefault() {
        return new GraphBuilderConfiguration(true, false, DebugInfoMode.Full, EMPTY, GraalOptions.OptLivenessAnalysis.getValue());
    }

    /**
     * Returns {@code true} if it is an error for a class/field/method resolution to fail. The
     * default is the same result as returned by {@link #eagerResolving()}. However, it may be
     * overridden to allow failure even when {@link #eagerResolving} is {@code true}.
     */
    public boolean unresolvedIsError() {
        return eagerResolving;
    }

    public ParameterPlugin getParameterPlugin() {
        return parameterPlugin;
    }

    public void setParameterPlugin(ParameterPlugin plugin) {
        this.parameterPlugin = plugin;
    }

    public InlineInvokePlugin getInlineInvokePlugin() {
        return inlineInvokePlugin;
    }

    public void setInlineInvokePlugin(InlineInvokePlugin plugin) {
        this.inlineInvokePlugin = plugin;
    }

    public LoopExplosionPlugin getLoopExplosionPlugin() {
        return loopExplosionPlugin;
    }

    public void setLoopExplosionPlugin(LoopExplosionPlugin plugin) {
        this.loopExplosionPlugin = plugin;
    }

    public GraphBuilderConfiguration copyPluginsFrom(GraphBuilderConfiguration other) {
        this.invocationPlugins.updateFrom(other.getInvocationPlugins());
        this.parameterPlugin = other.parameterPlugin;
        this.loadFieldPlugin = other.loadFieldPlugin;
        this.inlineInvokePlugin = other.inlineInvokePlugin;
        this.loopExplosionPlugin = other.loopExplosionPlugin;
        this.annotatedInvocationPlugin = other.annotatedInvocationPlugin;
        return this;
    }
}<|MERGE_RESOLUTION|>--- conflicted
+++ resolved
@@ -84,15 +84,8 @@
 
     public GraphBuilderConfiguration copy() {
         GraphBuilderConfiguration result = new GraphBuilderConfiguration(eagerResolving, omitAllExceptionEdges, debugInfoMode, skippedExceptionTypes, doLivenessAnalysis);
-<<<<<<< HEAD
-        result.loadFieldPlugin = loadFieldPlugin;
-        result.invocationPlugins = invocationPlugins;
-        result.loopExplosionPlugin = loopExplosionPlugin;
-        result.inlineInvokePlugin = inlineInvokePlugin;
         result.useProfiling = useProfiling;
-=======
         result.copyPluginsFrom(this);
->>>>>>> 7bc348ca
         return result;
     }
 
