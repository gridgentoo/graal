--- conflicted
+++ resolved
@@ -1172,12 +1172,7 @@
         while ((block = removeFromWorkList()) != null) {
 
             // remove blocks that have no predecessors by the time it their bytecodes are parsed
-<<<<<<< HEAD
-            Instruction firstInstruction = block.firstInstruction;
-            if (firstInstruction.predecessors().size() == 0) {
-=======
             if (block.firstInstruction == null) {
->>>>>>> e39eaf02
                 markVisited(block);
                 continue;
             }
@@ -1185,9 +1180,9 @@
             if (!isVisited(block)) {
                 markVisited(block);
                 // now parse the block
-                frameState.initializeFrom(((BlockBegin) firstInstruction).stateBefore());
-                lastInstr = firstInstruction;
-                assert firstInstruction.next() == null;
+                frameState.initializeFrom(((BlockBegin) block.firstInstruction).stateBefore());
+                lastInstr = block.firstInstruction;
+                assert block.firstInstruction.next() == null;
 
                 iterateBytecodesForBlock(block);
             }
